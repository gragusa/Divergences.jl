--- conflicted
+++ resolved
@@ -1,9 +1,4 @@
-<<<<<<< HEAD
-julia 0.6-
-=======
-julia 0.4 0.6-
->>>>>>> e5cde3ea
-ArrayViews
+julia 0.6.0-pre
 Distances
 StatsFuns
 Calculus